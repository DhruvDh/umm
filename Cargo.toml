[workspace]

members = [
    "umm_derive"
]


[package]
name = "umm"
version = "0.1.0"
edition = "2021"
<<<<<<< HEAD
=======
default-run = "umm"
license = "MIT"
>>>>>>> 18497c14

# See more keys and their definitions at https://doc.rust-lang.org/cargo/reference/manifest.html

[dependencies]
anyhow = "1.0.53"
<<<<<<< HEAD
fncmd = "1.2.4"
=======
>>>>>>> 18497c14
glob = "0.3.0"
lazy_static = "1.4.0"
tree-sitter = "0.20.4"
which = "4.2.4"
<<<<<<< HEAD
tree-sitter-java = { git = "https://github.com/Luni-4/tree-sitter-java.git", branch = "update-0.20" }
java_dependency_analyzer = { git = "https://github.com/DhruvDh/java_dependency_analyzer.git", branch = "main" }
colored = "2.0.0"

# [[bin]]
# name = "umm"
# path = "src/bin/umm.rs"
# [[bin]]
# name = "umm-check"
# path = "src/bin/umm-check.rs"
# [[bin]]
# name = "umm-run"
# path = "src/bin/umm-run.rs"
# [[bin]]
# name = "umm-test"
# path = "src/bin/umm-test.rs"
# [[bin]]
# name = "umm-clean"
# path = "src/bin/umm-clean.rs"
=======
tree-sitter-java = { git = "https://github.com/tree-sitter/tree-sitter-java.git", commit = "39a11c8330d0b2ad75310456c378396785f79a4e"}
colored = "2.0.0"
serde_json = "1.0.79"
serde = { version = "1.0.136", features = ["derive"] }
tabled = "0.5.0"
peg = "0.8.0"
ureq = "2.4.0"
# reedline = { version = "0.3.0", features = ["clipboard", "system_clipboard"] }
reedline = { git = "https://github.com/DhruvDh/reedline", features = [
    "clipboard",
    "system_clipboard",
] }
nu-ansi-term = "0.45.1"
crossterm = "0.23.2"
bpaf = "0.4.3"
rhai = { version = "1.7.0", features = ["metadata", "decimal", "sync"] }
temp-file = "0.1.7"
umm_derive = { path = "./umm_derive" }
self_update = {version = "0.30.0", features = ["rustls"]}
>>>>>>> 18497c14
<|MERGE_RESOLUTION|>--- conflicted
+++ resolved
@@ -1,54 +1,24 @@
 [workspace]
 
-members = [
-    "umm_derive"
-]
+members = ["umm_derive"]
 
 
 [package]
 name = "umm"
 version = "0.1.0"
 edition = "2021"
-<<<<<<< HEAD
-=======
 default-run = "umm"
 license = "MIT"
->>>>>>> 18497c14
 
 # See more keys and their definitions at https://doc.rust-lang.org/cargo/reference/manifest.html
 
 [dependencies]
 anyhow = "1.0.53"
-<<<<<<< HEAD
-fncmd = "1.2.4"
-=======
->>>>>>> 18497c14
 glob = "0.3.0"
 lazy_static = "1.4.0"
 tree-sitter = "0.20.4"
 which = "4.2.4"
-<<<<<<< HEAD
-tree-sitter-java = { git = "https://github.com/Luni-4/tree-sitter-java.git", branch = "update-0.20" }
-java_dependency_analyzer = { git = "https://github.com/DhruvDh/java_dependency_analyzer.git", branch = "main" }
-colored = "2.0.0"
-
-# [[bin]]
-# name = "umm"
-# path = "src/bin/umm.rs"
-# [[bin]]
-# name = "umm-check"
-# path = "src/bin/umm-check.rs"
-# [[bin]]
-# name = "umm-run"
-# path = "src/bin/umm-run.rs"
-# [[bin]]
-# name = "umm-test"
-# path = "src/bin/umm-test.rs"
-# [[bin]]
-# name = "umm-clean"
-# path = "src/bin/umm-clean.rs"
-=======
-tree-sitter-java = { git = "https://github.com/tree-sitter/tree-sitter-java.git", commit = "39a11c8330d0b2ad75310456c378396785f79a4e"}
+tree-sitter-java = { git = "https://github.com/tree-sitter/tree-sitter-java.git", commit = "39a11c8330d0b2ad75310456c378396785f79a4e" }
 colored = "2.0.0"
 serde_json = "1.0.79"
 serde = { version = "1.0.136", features = ["derive"] }
@@ -66,5 +36,4 @@
 rhai = { version = "1.7.0", features = ["metadata", "decimal", "sync"] }
 temp-file = "0.1.7"
 umm_derive = { path = "./umm_derive" }
-self_update = {version = "0.30.0", features = ["rustls"]}
->>>>>>> 18497c14
+self_update = { version = "0.30.0", features = ["rustls"] }